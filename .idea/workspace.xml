--- conflicted
+++ resolved
@@ -4,9 +4,6 @@
     <option name="autoReloadType" value="SELECTIVE" />
   </component>
   <component name="ChangeListManager">
-<<<<<<< HEAD
-    <list default="true" id="3e23242f-bc8b-47cf-9b62-2573fea11089" name="更改" comment="commit" />
-=======
     <list default="true" id="3e23242f-bc8b-47cf-9b62-2573fea11089" name="更改" comment="commit">
       <change afterPath="$PROJECT_DIR$/api-test-tool/api-test-tool.py" afterDir="false" />
       <change afterPath="$PROJECT_DIR$/api-test-tool/models.py" afterDir="false" />
@@ -18,7 +15,6 @@
       <change beforePath="$PROJECT_DIR$/.idea/workspace.xml" beforeDir="false" afterPath="$PROJECT_DIR$/.idea/workspace.xml" afterDir="false" />
       <change beforePath="$PROJECT_DIR$/README.md" beforeDir="false" afterPath="$PROJECT_DIR$/api-test-tool/README.md" afterDir="false" />
     </list>
->>>>>>> e0994293
     <option name="SHOW_DIALOG" value="false" />
     <option name="HIGHLIGHT_CONFLICTS" value="true" />
     <option name="HIGHLIGHT_NON_ACTIVE_CHANGELIST" value="false" />
@@ -99,13 +95,9 @@
       <option name="presentableId" value="Default" />
       <updated>1755835352066</updated>
       <workItem from="1755835353228" duration="4812000" />
-<<<<<<< HEAD
-      <workItem from="1755862339040" duration="35000" />
-=======
       <workItem from="1755862339040" duration="18000" />
       <workItem from="1755916007313" duration="3034000" />
       <workItem from="1755919084995" duration="2145000" />
->>>>>>> e0994293
     </task>
     <task id="LOCAL-00001" summary="commit">
       <option name="closed" value="true" />
@@ -149,15 +141,6 @@
     </task>
     <task id="LOCAL-00006" summary="commit">
       <option name="closed" value="true" />
-<<<<<<< HEAD
-      <created>1755862365486</created>
-      <option name="number" value="00006" />
-      <option name="presentableId" value="LOCAL-00006" />
-      <option name="project" value="LOCAL" />
-      <updated>1755862365487</updated>
-    </task>
-    <option name="localTasksCounter" value="7" />
-=======
       <created>1755916591450</created>
       <option name="number" value="00006" />
       <option name="presentableId" value="LOCAL-00006" />
@@ -181,7 +164,6 @@
       <updated>1755920227370</updated>
     </task>
     <option name="localTasksCounter" value="9" />
->>>>>>> e0994293
     <servers />
   </component>
   <component name="TypeScriptGeneratedFilesManager">
